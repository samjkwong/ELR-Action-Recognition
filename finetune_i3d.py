--- conflicted
+++ resolved
@@ -1,11 +1,7 @@
 #!/usr/bin/env python3
 """
 * Contributor: Samuel Kwong
-<<<<<<< HEAD
 * Example usage: python finetune_i3d.py --lr=1e-4 --bs=16 --stride=1 --clip_size=64 --checkpoint_path=''
-=======
-* Example usage: python finetune_i3d.py --lr=1e-4 --bs=16 --stride=2 --clip_size=64 --checkpoint_path='''
->>>>>>> c68d795f
 """
 
 import os
